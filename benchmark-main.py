# Dependencies:
#   System dependencies:
#       - git: For cloning and managing repositories.
#       - cmake: For building the software.
#       - autoconf: Essential for generating configuration scripts.
#       - build-essential: Installs the compiler and related tools.
#       - libtool: Necessary for compiling, linking, and managing shared libraries.
#       - libgoogle-perftools-dev: Provides the tcmalloc library for performance improvements.
#       - linux-tools-$(uname -r): For performance analysis, specific to the running kernel version.
#       - linux-tools-generic: Provides a generic Linux tools package.
#       - python3-dev: Includes development headers needed for building Python modules.
#       - python3-pip: For installing and managing Python packages.
#       - sysctl configuration change: Required to adjust security settings for performance monitoring.
#   Install commands (System):
#       sudo apt-get update -y
#       sudo apt-get upgrade -y
#       sudo apt install -y git cmake autoconf build-essential libtool libgoogle-perftools-dev python3-dev python3-pip
#       sudo apt-get install -y linux-tools-$(uname -r) linux-tools-generic
#       # Adjust /proc/sys/kernel/perf_event_paranoid setting for performance monitoring
#       echo -1 | sudo tee /proc/sys/kernel/perf_event_paranoid && echo "kernel.perf_event_paranoid = -1" | sudo tee -a /etc/sysctl.conf && sudo sysctl -p
#   Python dependencies:
#       - Python 3.x
#       - Pandas: For data manipulation and analysis
#       - Numpy: For numerical computations
#       - Matplotlib: For generating plots
#       - CSV: For writing to CSV files
#       - Random: For shuffling training data
#   Install commands (Python):
#       pip3 install pandas numpy matplotlib
#
# Further OpenFHE Documentation: https://openfhe-development.readthedocs.io/en/latest/index.html
#
<<<<<<< HEAD
=======
# TODO: ANON REMOVAL
>>>>>>> a69c5b1e

from datetime import datetime
from src.cli import process_cli_arguments, print_args
from src.environment import setup_env
from src.logging_utils import print_status, print_cryptoracle_banner, print_timestamp
from src.utils import check_cpu_stats
from src.build import generate_serialized_files
from src.primitive_profiling import analyze_primitive_performance
from src.workload_profiling import analyze_workload_performance
from src.microbenchmark_profiling import analyze_microbenchmark_performance

def main():
    start_time = datetime.now() 
    
    args = process_cli_arguments()
    
    if not args.run_group:
        print_cryptoracle_banner()
        
    print_args(args)
    check_cpu_stats()
        
    print_status("Setting up environment...")
    env_start = datetime.now()
    setup_env(args)

    if args.run_microbenchmarks or args.run_primitives:
        generate_serialized_files(args)
        
    env_end = datetime.now()
    print_timestamp(f"Environment setup completed in {(env_end - env_start).total_seconds():.3f} seconds.")
    
    if args.run_primitives:    
        print_status("Executing primitive profiler...")     
        primitive_analysis_start = datetime.now()
        analyze_primitive_performance(args)
        primitive_analysis_end = datetime.now()
        print_timestamp(f"Primitive performance analysis completed in {(primitive_analysis_end - primitive_analysis_start).total_seconds():.3f} seconds.")
    
    if args.run_microbenchmarks:
        print_status("Executing microbenchmark profiler...")
        microbenchmark_start = datetime.now()
        analyze_microbenchmark_performance(args)
        microbenchmark_end = datetime.now()
        print_timestamp(f"Microbenchmark performance analysis completed in {(microbenchmark_end - microbenchmark_start).total_seconds():.3f} seconds.")
    
    if args.run_workloads:
        print_status("Executing workload profiler...")
        workload_start = datetime.now()
        analyze_workload_performance(args)
        workload_end = datetime.now()
        print_timestamp(f"Workload performance analysis completed in {(workload_end - workload_start).total_seconds():.3f} seconds.")
        

    end_time = datetime.now()
    total_duration = (end_time - start_time).total_seconds()
    print_timestamp(f"Profiler completed execution in {total_duration:.3f} seconds.")

if __name__ == "__main__":
    main()
<|MERGE_RESOLUTION|>--- conflicted
+++ resolved
@@ -30,10 +30,7 @@
 #
 # Further OpenFHE Documentation: https://openfhe-development.readthedocs.io/en/latest/index.html
 #
-<<<<<<< HEAD
-=======
 # TODO: ANON REMOVAL
->>>>>>> a69c5b1e
 
 from datetime import datetime
 from src.cli import process_cli_arguments, print_args
